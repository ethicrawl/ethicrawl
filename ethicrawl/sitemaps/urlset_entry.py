--- conflicted
+++ resolved
@@ -8,11 +8,7 @@
     """Represents an entry in a sitemap urlset file"""
 
     changefreq: str | None = None
-<<<<<<< HEAD
     priority: float | str | None = None
-=======
-    priority: float | None = None
->>>>>>> 8fb89da4
 
     _valid_change_freqs = [
         "always",
@@ -25,13 +21,9 @@
     ]
 
     @staticmethod
-<<<<<<< HEAD
     def _validate_priority(
         value: str | float | int | None = None,
     ) -> float | None:
-=======
-    def _validate_priority(value: str | float | int | None) -> float | None:
->>>>>>> 8fb89da4
         """
         Validate and convert priority value.
 
@@ -66,13 +58,10 @@
         return value
 
     @staticmethod
-<<<<<<< HEAD
+    def _validate_changefreq(value: str | None) -> str | None:
     def _validate_changefreq(
         value: Optional[str],
     ) -> Optional[str]:
-=======
-    def _validate_changefreq(value: str | None) -> str | None:
->>>>>>> 8fb89da4
         """
         Validate and normalize change frequency value.
 
